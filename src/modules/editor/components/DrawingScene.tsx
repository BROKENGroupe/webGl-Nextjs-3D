"use client";

import { Canvas } from "@react-three/fiber";
import { Extrude, OrbitControls } from "@react-three/drei";
import * as THREE from "three";
import { useEffect, useRef, Suspense } from "react";
import { DrawingSurface } from "@/modules/editor/components/DrawingSurface";
import { LineBuilder } from "@/modules/editor/components/2d/LineBuilder";
import { Html } from "@react-three/drei";

import React, { useState } from "react";
import { AcousticAnalysisModal } from "@/modules/analytics/components/modals/AcousticAnalysisModal"; //   NUEVO: Importar modal

import { AppControls } from "@/modules/editor/components/AppControls";
// import { AcousticMaterial } from "@/modules/editor/types/AcousticMaterial";
import { AcousticMaterial, ThirdOctave } from '@/modules/materials/types/AcousticMaterial';

import { IsoStudyConfigModal } from "@/modules/editor/components/modals/IsoStudyConfigModal";
import { useCoordinatesStore } from "@/modules/editor/store/coordinatesStore";
import { useDrawingStore } from "@/modules/editor/store/drawingStore";
import { useIsoStudyConfigStore } from "@/modules/editor/store/isoStudyConfigStore";
import { useOpeningsStore } from "@/modules/editor/store/openingsStore";
import { useIsoResultStore } from "@/modules/editor/store/isoResultStore";
import { useWallsStore } from "@/modules/editor/store/wallsStore";
import { GeometryEngine } from "@/modules/editor/core/engine/GeometryEngine";
import { Opening, OpeningType } from "@/modules/editor/types/openings";
import { CollapsibleAside } from "@/modules/editor/components/asside/asside-lateral";
import {
  LayerVisibility,
  LayerPanel,
} from "@/modules/editor/components/asside/layer-panel";
import ContextMenu from "./contextMenus/contextMenu";
import FacadeContextMenu from "./contextMenus/FacadeContextMenu";
import PropertiesModal from "./modals/PropertiesModal";
import MaterialModal from "./modals/materialModal";
import OpeningContextMenu from "./contextMenus/OpeningContextMenu";
import { ExtrudedShapeWithDraggableOpenings } from "./ExtrudedShapeWithDraggableOpenings";
import { WallsToast } from "./extrudeToast";
import OpenCellingContextMenu from "./contextMenus/openCellingContextMenu";
import OpenFloorContextMenu from "./contextMenus/openFloorContextMenu";

import { ElementType, Wall } from "@/modules/editor/types/walls";
import { LINE_COLORS } from "@/config/materials";
import LineContextMenu from "./contextMenus/lineContextMenu";
import { set } from "zod";
import { color } from "framer-motion";
import { ISO12354_4Engine } from "@/modules/editor/core/engineMath/ISO12354_4Engine";
import { SegmentsVisualizer } from "./SegmentsVisualizer";
import { FloorReplicationModal } from './modals/FloorReplicationModal';
import { MultiFloorRenderer } from './MultiFloorRenderer';
import { useFloorsStore } from '../store/floorsStore';

export default function DrawingScene() {
  // Usar Zustand para el estado global
  const {
    currentPoints,
    currentHoleLines,
    currentHoles,
    savedPointsForExtrusion,
    savedHoleLinesForExtrusion,
    savedHolesForExtrusion,
    isClosed,
    isExtruded,
    isDragging,
    planeXZCoordinates,
    planeHoleCoordinates,
    hasPlaneCoordinates,
    setCurrentPoints,
    addCurrentPoint,
    updateCurrentPoint,
    removeCurrentPoint,
    setCurrentHoleLines,
    setCurrentHoles,
    saveCurrentStateForExtrusion,
    setClosed,
    setExtruded,
    setDragging,
    resetAll,
    savePlaneCoordinates,
    clearPlaneCoordinates,
    updatePlaneCoordinatesFromCurrent,
  } = useDrawingStore();

  //   NUEVO: States para el modal de análisis acústico
  const [showAcousticModal, setShowAcousticModal] = useState(false);
  const [showWallsManager, setShowWallsManager] = useState(false);
  //   NUEVO: State para el modal de configuración ISO
  const [showIsoConfigModal, setShowIsoConfigModal] = useState(false);
  const [segments, setSegments] = useState<any[]>([]);
  const [showSegments, setShowSegments] = useState(false);
  const [isCalculating, setIsCalculating] = useState(false);
  // Nuevo estado para el modal de replicación
  const [showFloorReplicationModal, setShowFloorReplicationModal] = useState(false);

  //   NUEVO: Acceso al store de paredes
  const { walls } = useWallsStore();
  const { floorLevels } = useFloorsStore();
  const defaultVisibility: LayerVisibility = {
    sources: true,
    microphones: true,
    heatmap: true,
    cube: true,
  };

  function handleCloseContextMenu() {
    setContextMenu({ ...contextMenu, visible: false });
  }

  function handleProperties() {
    setShowPropertiesModal(true);
    //handleCloseContextMenu();
  }

  function handleChangeMaterial() {
    // Set selectedWallIndex based on contextMenu.itemIndex if available
    if (contextMenu.itemIndex !== null) {
      setSelectedWallIndex(contextMenu.itemIndex);
    }
    setShowMaterialModal(true);
    //handleCloseContextMenu();
  }
  //handleCloseContextMenu();

  const [tempHoleLine, setTempHoleLine] = useState<THREE.Vector3[]>([]);

  const [layerVisibility, setLayerVisibility] =
    useState<LayerVisibility>(defaultVisibility);
  const [selectedLayer, setSelectedLayer] = useState<string | undefined>(
    undefined
  );

  const onSelectLayer = (key: any, edit: boolean) => {
    if (!key) return;
    setSelectedLayer(key);
    if (key.template.type === ElementType.Wall) {
      setSelectedFacadeName(key.wallIndex);
      setElementType(key.template.type);
      setTitle(key.title);
    } else if (key.template.type === ElementType.Window) {
      setSelectedOpeningId(key.id);
      setElementType(key.template.type);
      setTitle(key.title);
    } else if (key.template.type === ElementType.Door) {
      setSelectedOpeningId(key.id);
      setElementType(key.template.type);
      setTitle(key.title);
    } else if (key.template.type === ElementType.Ceiling) {
      setSelectedCeilingId(key.id);
      setElementType(key.template.type);
      setTitle(key.title);
    } else if (key.template.type === ElementType.Floor) {
      setSelectedFloorId(key.id);
      setElementType(key.template.type);
      setTitle(key.title);
    }
    if (!edit) {
      setShowPropertiesModal(true);
    } else {
      setShowMaterialModal(true);
    }
  };

  // Estados para el menú contextual
  const [contextMenu, setContextMenu] = useState({
    visible: false,
    x: 0,
    y: 0,
    itemType: null as "line" | "vertex" | null,
    itemIndex: null as number | null,
  });

  // Estados para drag & drop de puertas y ventanas
  const [showOpeningsPalette, setShowOpeningsPalette] = useState(false);
  const [isDragActive, setIsDragActive] = useState(false);
  const [draggedTemplate, setDraggedTemplate] =
    useState<AcousticMaterial | null>(null);
  const { openings, addOpening } = useOpeningsStore();
  const { ceilings, addCeiling, updateWallByIndex } = useWallsStore();
  const { floors, addFloor, updateCeilingByIndex, updateFloorByIndex } =
    useWallsStore();
  const { coordinates } = useCoordinatesStore();

  const [elementType, setElementType] = useState<ElementType>(ElementType.Wall);

  const [lineMenuVisible, setLineMenuVisible] = useState(false);
  const [selectedLineId, setSelectedLineId] = useState<string | null>(null);

  const handleWallContextMenu = (
    event: any,
    facadeName: number,
    title: string,
    elementType: ElementType
  ) => {
    event.preventDefault();
    event.stopPropagation(); //   AGREGAR: Evitar que el evento se propague

    //   AGREGAR: Forzar fin de drag si está activo
    if (isDragging) {
      setDragging(false);
    }
    if (isDragActive) {
      setIsDragActive(false);
      setDraggedTemplate(null);
    }

    setMenuPosition({ x: event.clientX, y: event.clientY });
    setSelectedFacadeName(facadeName);
    setElementType(elementType);
    setTitle(title);
    setMenuVisible(true);
  };

  const handleOpeningContextMenu = (
    event: any,
    openingId: string,
    title: string,
    elementType: ElementType
  ) => {
    event.preventDefault();
    event.stopPropagation();

    if (isDragging) {
      setDragging(false);
    }
    if (isDragActive) {
      setIsDragActive(false);
      setDraggedTemplate(null);
    }

    setOpeningMenuPosition({ x: event.clientX, y: event.clientY });
    setSelectedOpeningId(openingId);
    setElementType(elementType);
    setTitle(title);
    setOpeningMenuVisible(true);
  };

  const handleCeilingContextMenu = (
    event: any,
    facadeName: string,
    title: string,
    elementType: ElementType
  ) => {
    event.preventDefault();
    event.stopPropagation();

    if (isDragging) {
      setDragging(false);
    }
    if (isDragActive) {
      setIsDragActive(false);
      setDraggedTemplate(null);
    }

    setCeilingMenuPosition({ x: event.clientX, y: event.clientY });
    setSelectedCeilingId(facadeName);
    setElementType(elementType);
    setTitle(title);
    setCeilingMenuVisible(true);
  };

  const handleFloorContextMenu = (
    event: any,
    facadeName: string,
    title: string,
    elementType: ElementType
  ) => {
    event.preventDefault();
    event.stopPropagation();

    if (isDragging) {
      setDragging(false);
    }
    if (isDragActive) {
      setIsDragActive(false);
      setDraggedTemplate(null);
    }

    setFloorMenuPosition({ x: event.clientX, y: event.clientY });
    setSelectedFloorId(facadeName);
    setElementType(elementType);
    setTitle(title);
    setFloorMenuVisible(true);
  };

  const handleLineContextMenu = (
    id: string,
    event: { clientX: number; clientY: number }
  ) => {
    setContextMenu({
      visible: true,
      x: event.clientX,
      y: event.clientY,
      itemType: "line",
      itemIndex: null,
    });

    setSelectedLineId(id);
    setLineMenuVisible(true);
  };

  const handleClick3D = (point: THREE.Vector3) => {
    if (isDragging) return; // No procesar clicks si se está arrastrando

    if (!isClosed) {
      if (
        currentPoints.length > 2 &&
        point.distanceTo(currentPoints[0]) < 0.2
      ) {
        // Cerrar la forma agregando el primer punto al final
        const closedPoints = [...currentPoints, currentPoints[0]];
        setCurrentPoints(closedPoints);
        setClosed(true);
      } else {
        addCurrentPoint(point);
      }
    } else if (!isExtruded) {
      if (tempHoleLine.length === 0) {
        setTempHoleLine([point]);
      } else {
        const p1 = tempHoleLine[0];
        const p2 = point;
        const from = new THREE.Vector3(
          Math.min(p1.x, p2.x),
          0,
          Math.min(p1.z, p2.z)
        );
        const to = new THREE.Vector3(
          Math.max(p1.x, p2.x),
          2,
          Math.max(p1.z, p2.z)
        );
        setCurrentHoleLines([...currentHoleLines, [p1, p2]]);
        setCurrentHoles([...currentHoles, { from, to }]);
        setTempHoleLine([]);
      }
    }
  };

  const handlePointMove = (index: number, newPosition: THREE.Vector3) => {
    updateCurrentPoint(index, newPosition);
    // Actualizar las coordenadas del plano si ya están guardadas
    updatePlaneCoordinatesFromCurrent();
  };

  // Manejadores del menú contextual
  const handleLineRightClick = (
    id: string,
    event: { clientX: number; clientY: number }
  ) => {
    setContextMenu({
      visible: true,
      x: event.clientX,
      y: event.clientY,
      itemType: "line",
      itemIndex: null,
    });

    setSelectedLineId(id);
  };

  const handleVertexRightClick = (
    vertexIndex: number,
    event: { clientX: number; clientY: number }
  ) => {
    setContextMenu({
      visible: true,
      x: event.clientX,
      y: event.clientY,
      itemType: "vertex",
      itemIndex: vertexIndex,
    });
  };

  const handleContextMenuClose = () => {
    setContextMenu((prev) => ({ ...prev, visible: false }));
  };

  // Función para manejar la extrusión con coordenadas XZ
  const handleExtrude = () => {

    // Validar que tenemos una forma cerrada
    if (!isClosed || currentPoints.length < 4) {      
      alert("⚠️ Necesitas cerrar la forma antes de extruir");
      return;
    }

    // Guardar las coordenadas XZ del plano 2D actual
    savePlaneCoordinates();

    // Verificar que se guardaron correctamente
    const savedCoords = useDrawingStore.getState().planeXZCoordinates;

    if (savedCoords.length < 3) {
      alert("❌ Error al guardar las coordenadas");
      return;
    }

    // Guardar el estado actual para la extrusión (legacy)
    saveCurrentStateForExtrusion();

    // Cambiar a vista 3D
    setExtruded(true);
  };

  // Función para volver a 2D manteniendo las coordenadas guardadas
  const handleBackTo2D = () => {
    setExtruded(false);
    // NO limpiar las coordenadas del plano - las mantenemos para poder re-extruir
  };

  // Función para empezar un nuevo dibujo
  const handleNewDrawing = () => {
    resetAll();
    clearPlaneCoordinates();
  };

  const handleDelete = () => {
    if (contextMenu.itemType === "line" && contextMenu.itemIndex !== null) {
      // Eliminar el segmento de línea (quitar el punto en el índice + 1)
      if (contextMenu.itemIndex + 1 < currentPoints.length) {
        removeCurrentPoint(contextMenu.itemIndex + 1);
      }
    } else if (
      contextMenu.itemType === "vertex" &&
      contextMenu.itemIndex !== null
    ) {
      // Eliminar el vértice
      removeCurrentPoint(contextMenu.itemIndex);
    }
  };

  // Limpiar datos guardados en localStorage y reiniciar el estado
  const handleClearStorage = () => {
    localStorage.clear();
    resetAll();
    clearPlaneCoordinates();
  };

  // Agregar función para limpiar datos corruptos
  const handleCleanAndReset = () => {
    localStorage.removeItem("drawing-storage");
    resetAll();
    clearPlaneCoordinates();
    setContextMenu({
      visible: false,
      x: 0,
      y: 0,
      itemType: null,
      itemIndex: null,
    });
    window.location.reload();
  };

  // ===== FUNCIONES PARA DRAG & DROP DE PUERTAS Y VENTANAS =====

  // Manejar inicio de drag desde la paleta
  const handleStartDrag = (template: AcousticMaterial) => {
    console.log("🎯 Iniciando drag:", template.type);
    setIsDragActive(true);
    setDraggedTemplate(template);   
  };

  // Manejar drop en pared
  const handleDropOpening = (
    wallIndex: number,
    position: number,
    template: AcousticMaterial
  ) => {
    if (
      template.type === ElementType.Door ||
      template.type === ElementType.Window
    ) {
      const newOpening: Opening = {
        id: `opening-${Date.now()}-${Math.random().toString(36).substr(2, 9)}`,
        type: template.type as OpeningType,
        title: "Abertura",
        wallIndex,
        position,
        color: template.color,
        area: template.width * template.height,
        width: template.width,
        height: template.height,
        bottomOffset: template.bottomOffset,
        template,
        currentCondition: "closed_sealed" as const,
        relativePosition: 0,
      };

      addOpening(newOpening);
      console.log("  Abertura creada:", newOpening);
    }

    if (template.type === ElementType.Wall) {
      updateWallByIndex(wallIndex, { color: template.color, template: template });
    }

    if (template.type === ElementType.Ceiling) {
      updateCeilingByIndex(wallIndex, { color: template.color, template: template });
    }

    if (template.type === ElementType.Floor) {
      updateFloorByIndex(wallIndex, { color: template.color, template: template });
    }

    //   AGREGAR: Reset completo del estado de drag
    setIsDragActive(false);
    setDraggedTemplate(null);
    setDragging(false); //   También resetear isDragging del drawing store

    setTimeout(() => {
      // Esto asegura que todos los event listeners se reactiven correctamente
      console.log("🔄 Estado de drag reseteado completamente");
    }, 10);
    setExtruded(true); // Asegurar que seguimos en 3D
  };

  // Manejar fin de drag (sin drop válido)
  const handleDragEnd = () => {
    console.log("🚫 Drag cancelado");
    setIsDragActive(false);
    setDraggedTemplate(null);
    setDragging(false); //   También resetear isDragging del drawing store

    //   AGREGAR: Forzar limpieza de cualquier estado residual
    setTimeout(() => {
      console.log("🔄 Drag end completado");
    }, 50);
  };

  // Manejar tecla ESC para cancelar drag
  const handleKeyDown = (e: KeyboardEvent) => {
    if (e.key === "Escape" && isDragActive) {
      handleDragEnd();
    }
  };

  // Agregar listener para ESC
  React.useEffect(() => {
    document.addEventListener("keydown", handleKeyDown);
    return () => {
      document.removeEventListener("keydown", handleKeyDown);
    };
  }, [isDragActive]);

  // Agregar función de emergencia:
  const handleFixExtrusion = () => {
    console.log("🔧 Intentando arreglar extrusión...");

    // Volver a 2D
    setExtruded(false);

    // Esperar un momento y re-guardar coordenadas
    setTimeout(() => {
      if (currentPoints.length >= 4 && isClosed) {
        console.log("🔄 Re-guardando coordenadas...");
        savePlaneCoordinates();

        // Volver a extruir
        setTimeout(() => {
          setExtruded(true);
        }, 100);
      }
    }, 100);
  };

  // Estado para mostrar/ocultar el mapa de calor
  const [showHeatmap, setShowHeatmap] = useState(false);
  const [floors2, setFloors] = useState<any[]>([]);

  const handleAddFloor = () => {
    // Tu lógica para crear la nueva planta
    const depth = 3;
    const lastHeight =
      floors2.length > 0
        ? floors2[floors2.length - 1].baseHeight + depth
        : depth;

    const coords =
      planeXZCoordinates.length >= 3
        ? planeXZCoordinates
        : [
          { x: -6.5, z: -7 },
          { x: 4, z: -4.5 },
          { x: 2, z: 6 },
          { x: -7.5, z: 4.5 },
          { x: -6.5, z: -6.5 },
        ];

    const rawWalls = GeometryEngine.generateWallsFromCoordinates(coords);
    const newWalls = rawWalls.map((wall, idx) => ({
      ...wall,
      id: crypto.randomUUID(),
      wallIndex: idx,
      color: wall.template.color,
      template: wall.template ?? null,
      area: wall.area ?? 0,
      currentCondition: wall.currentCondition ?? "default",
      start: wall.start,
      end: wall.end,
    }));

    const newFloor = {
      id: crypto.randomUUID(),
      name: `Planta ${floors.length + 1}`,
      coordinates: coords.map((c) => ({ x: c.x, y: 0, z: c.z })),
      baseHeight: lastHeight,
      walls: newWalls,
      openings: [],
    };

    setFloors([...floors, newFloor]);
  };

  // Handler para alternar la vista del mapa de calor
  const handleToggleHeatmap = () => setShowHeatmap((prev) => !prev);

  const handleCalculateInsulation = () => {
    if (showSegments) {
      setShowSegments(false);
      setSegments([]);
      return;
    }

    if (!isExtruded) {
      console.log("Cannot calculate segments: Not in 3D mode.");
      return;
    }

    setIsCalculating(true);
<<<<<<< HEAD
    debugger;
    console.log("Calculating segments for all surfaces...");

    const wallCalculationResults = walls.map((wall) =>
      ISO12354_4Engine.calculateFacadeSoundInsulation(wall, openings, [])
=======
    const wallSegments = walls.flatMap((wall) =>
      ISO12354_4Engine.calcRBySegment(wall, openings)
>>>>>>> 3140e06c
    );

    const wallSegments = wallCalculationResults.flatMap(result => result.segments);

    const ceilingCalculationResults = ceilings.map((ceiling) =>
      ISO12354_4Engine.calculateFacadeSoundInsulation(ceiling, openings, [])
    );
<<<<<<< HEAD
    const ceilingSegments = ceilingCalculationResults.flatMap(result => result.segments);
=======
>>>>>>> 3140e06c

    const floorCalculationResults = floors.map((floor) =>
      ISO12354_4Engine.calculateFacadeSoundInsulation(floor, openings, [])
    );
<<<<<<< HEAD
    const floorSegments = floorCalculationResults.flatMap(result => result.segments);

=======
>>>>>>> 3140e06c

    const allSegments = [
      ...wallSegments,
      ...ceilingSegments,
      ...floorSegments,
    ].map(segment => {
      if (!segment || !segment.elements || segment.elements.length === 0) {
        return { ...segment, Lw: {}, R_segment: {} };
      }
      const R_segment = ISO12354_4Engine.calcSegmentR(segment.elements, []);
      const Lw_segment = ISO12354_4Engine.calcLw(R_segment, segment.totalArea, useIsoStudyConfigStore.getState().Lp_in);
      return { ...segment, Lw: Lw_segment, R_segment: R_segment };
    });

    // Store the results in the Zustand store
    useIsoResultStore.getState().setIsoResult({
      rwFinal: allSegments.reduce((acc, segment) => acc + (segment.R_segment[500] || 0), 0) / allSegments.length, // Example calculation
      input: {
        walls: walls,
        openings: openings,
        wallCoordinates: planeXZCoordinates,
        Lp_in: useIsoStudyConfigStore.getState().Lp_in,
      },
      heatmap: allSegments.map(segment => ({
        id: segment.segmentIndex,
        type: 'segment',
        description: `Segment ${segment.segmentIndex}`,
        coordinates: segment.center,
        intensity: (segment.R_segment[500] || 0) / 100, // Example intensity
      })),
    });

    setTimeout(() => {
      setTimeout(() => {
        setSegments(allSegments);
        setShowSegments(true);
        setIsCalculating(false);
      }, 500);
    }, 500);



  };

  // Define the handler for ISO config confirmation
  const handleIsoConfigConfirm = (config: {
    height: number;
    studyType: string;
    Lp_in: number;
  }) => {
    // Guarda los datos en el estado global zustand
    useIsoStudyConfigStore.getState().setConfig(config);
    // Opcional: puedes cerrar el modal aquí si lo deseas
    setShowIsoConfigModal(false);
    // Opcional: lógica adicional (ejecutar análisis, mostrar resultados, etc.)
  };

  // Menú contextual
  const [menuVisible, setMenuVisible] = useState(false);
  const [menuPosition, setMenuPosition] = useState({ x: 0, y: 0 });
  const menuRef = useRef<HTMLDivElement>(null);
  // State for selected facade name for context menu
  const [selectedFacadeName, setSelectedFacadeName] = useState<number | null>(
    null
  );

  const [title, setTitle] = useState<string>("");

  const [openingMenuVisible, setOpeningMenuVisible] = useState(false);
  const [openingMenuPosition, setOpeningMenuPosition] = useState({
    x: 0,
    y: 0,
  });
  const [ceilingMenuVisible, setCeilingMenuVisible] = useState(false);
  const [ceilingMenuPosition, setCeilingMenuPosition] = useState({
    x: 0,
    y: 0,
  });
  const [floorMenuPosition, setFloorMenuPosition] = useState({ x: 0, y: 0 });
  const [floorMenuVisible, setFloorMenuVisible] = useState(false);
  const [selectedCeilingId, setSelectedCeilingId] = useState<string>("");
  const [selectedOpeningId, setSelectedOpeningId] = useState<string>("");
  const [selectedFloorId, setSelectedFloorId] = useState<string>("");
  // State for MaterialModal visibility
  const [showMaterialModal, setShowMaterialModal] = useState(false);
  // State for selected wall index for MaterialModal
  const [selectedWallIndex, setSelectedWallIndex] = useState<number | null>(
    null
  );
  // State for PropertiesModal visibility
  const [showPropertiesModal, setShowPropertiesModal] = useState(false);
  // State for MaterialModal visibility

  useEffect(() => {
    const handleClick = (e: MouseEvent) => {
      if (menuRef.current && !menuRef.current.contains(e.target as Node)) {
        setMenuVisible(false);
      }
    };
    if (menuVisible) {
      document.addEventListener("mousedown", handleClick);
    }
    return () => {
      document.removeEventListener("mousedown", handleClick);
    };
  }, [menuVisible]);

  return (
    <div
      className={`w-full relative ${isDragActive ? "cursor-grabbing" : "cursor-default"}`}
      style={{ height: "93.5vh" }}
    >
      <Canvas
        camera={{ position: [0, 10, 15], fov: 50 }}
        shadows
        onContextMenu={(e) => e.preventDefault()}
      >
        <ambientLight intensity={0.8} />
        <pointLight position={[10, 10, 10]} intensity={1} castShadow />
        {/* OrbitControls: solo permite rotar si no se está arrastrando un vértice */}
        <OrbitControls enablePan={true} enableZoom={true} enableRotate={!isDragging} />

        <Suspense fallback={<Html center>Cargando 3D...</Html>}>
          {/* VISTA 2D - Cuando NO está extruido */}
          {!isExtruded && (
            <LineBuilder
              points={currentPoints}
              color="blue"
              onPointMove={handlePointMove}
              onDragStart={() => setDragging(true)}
              onDragEnd={() => setDragging(false)}
              onLineRightClick={handleLineRightClick}
              onVertexRightClick={handleVertexRightClick}
            />
          )}
      
        //MODO 3D - Renderizar con funcionalidad de drag & drop
        {isExtruded && hasPlaneCoordinates && planeXZCoordinates.length > 2 && (
          <ExtrudedShapeWithDraggableOpenings
            planeCoordinates={[]}
            onDropOpening={handleDropOpening}
            isDragActive={isDragActive}
            draggedTemplate={draggedTemplate}
            showHeatmap={showHeatmap}
            onToggleHeatmap={handleToggleHeatmap}
            onAddFloor={handleAddFloor}
            floors2={floors}
            onWallContextMenu={handleWallContextMenu}
            onOpeningContextMenu={handleOpeningContextMenu}
            onCeilingContextMenu={handleCeilingContextMenu}
            onFloorContextMenu={handleFloorContextMenu}
            openings={openings}
            ceilings2={ceilings}
          />
        )}
        {showSegments && <SegmentsVisualizer segments={segments} />}         

          {/* VISTA 3D - Cuando está extruido Y tiene coordenadas */}
          {isExtruded && hasPlaneCoordinates && planeXZCoordinates.length >= 3 && (
            floorLevels.length > 0 ? (
              <MultiFloorRenderer
                onDropOpening={handleDropOpening}
                isDragActive={isDragActive}
                draggedTemplate={draggedTemplate}
                showHeatmap={showHeatmap}
                onToggleHeatmap={handleToggleHeatmap}
                onAddFloor={handleAddFloor}
                onWallContextMenu={handleWallContextMenu}
                onOpeningContextMenu={handleOpeningContextMenu}
                onCeilingContextMenu={handleCeilingContextMenu}
                onFloorContextMenu={handleFloorContextMenu}
                showAllFloors={true}
              />
            ) : (
              // Fallback al sistema original si no hay plantas múltiples
              <ExtrudedShapeWithDraggableOpenings
                onDropOpening={handleDropOpening}
                isDragActive={isDragActive}
                draggedTemplate={draggedTemplate}
                showHeatmap={showHeatmap}
                onToggleHeatmap={handleToggleHeatmap}
                onAddFloor={handleAddFloor}
                floors2={floors}
                openings={openings}
                ceilings2={ceilings}
                onWallContextMenu={handleWallContextMenu}
                onOpeningContextMenu={handleOpeningContextMenu}
                onCeilingContextMenu={handleCeilingContextMenu}
                onFloorContextMenu={handleFloorContextMenu}
              />
            )
          )}
        </Suspense>

        {/* Superficie de dibujo - Solo visible en 2D */}
        {!isExtruded && <DrawingSurface onClick3D={handleClick3D} />}
      </Canvas>

      {/* Controles de la aplicación actualizados */}
      <AppControls
        isClosed={isClosed}
        isExtruded={isExtruded}
        walls={walls}
        handleExtrude={handleExtrude}
        handleBackTo2D={handleBackTo2D}
        handleFixExtrusion={handleFixExtrusion}
        handleNewDrawing={handleNewDrawing}
        handleClearStorage={handleClearStorage}
        handleCleanAndReset={handleCleanAndReset}
        handleAddFloor={handleAddFloor}
        handleToggleHeatmap={handleToggleHeatmap}
        setShowAcousticModal={setShowAcousticModal}
        setShowIsoConfigModal={setShowIsoConfigModal}
        handleCalculateInsulation={handleCalculateInsulation}
        setShowFloorReplicationModal={setShowFloorReplicationModal} // NUEVO
      />

      <FacadeContextMenu
        x={menuPosition.x}
        y={menuPosition.y}
        visible={menuVisible}
        facadeName={selectedFacadeName ?? 0}
        title={title}
        onProperties={handleProperties}
        onChangeMaterial={handleChangeMaterial}
        onClose={() => setMenuVisible(false)}
      />

      <OpeningContextMenu
        x={openingMenuPosition.x}
        y={openingMenuPosition.y}
        visible={openingMenuVisible}
        openingId={selectedOpeningId ?? ""}
        title={title}
        onProperties={handleProperties}
        onChangeMaterial={handleChangeMaterial}
        onClose={() => setOpeningMenuVisible(false)}
      />

      <OpenCellingContextMenu
        x={ceilingMenuPosition.x}
        y={ceilingMenuPosition.y}
        visible={ceilingMenuVisible}
        facadeName={selectedCeilingId ?? ""}
        title={title}
        onProperties={handleProperties}
        onChangeMaterial={handleChangeMaterial}
        onClose={() => setCeilingMenuVisible(false)}
      />

      <OpenFloorContextMenu
        x={floorMenuPosition.x}
        y={floorMenuPosition.y}
        visible={floorMenuVisible}
        facadeName={selectedFloorId ?? ""}
        title={title}
        onProperties={handleProperties}
        onChangeMaterial={handleChangeMaterial}
        onClose={() => setFloorMenuVisible(false)}
      />

      {/* PALETA DRAGGABLE DE PUERTAS Y VENTANAS */}
      {/* <DraggableOpeningsPalette
        isVisible={showOpeningsPalette}
        onToggle={() => setShowOpeningsPalette(!showOpeningsPalette)}
        onStartDrag={handleStartDrag}
      /> */}

      {/*   NUEVO: Modal de Análisis Acústico */}
      <AcousticAnalysisModal
        isOpen={showAcousticModal}
        onClose={() => setShowAcousticModal(false)}
        walls={walls.map((wall) => wall.template).filter(Boolean)}
        handleCalculateInsulation={handleCalculateInsulation}
      />

      {/* Listener global para detectar drag end */}
      {isDragActive && (
        <div
          className="fixed inset-0 pointer-events-none z-20"
          onDragEnd={handleDragEnd}
          onDrop={(e) => {
            e.preventDefault();
            handleDragEnd();
          }}
        />
      )}

      {/*   NUEVO: Indicador de estado de análisis acústico */}
      {isExtruded && walls.length > 0 && (
        <WallsToast isExtruded={isExtruded} walls={walls} />
      )}

      {/* Aside derecho */}
      <CollapsibleAside side="right">
        <LayerPanel
          visibility={layerVisibility}
          onChange={setLayerVisibility}
          onSelect={onSelectLayer}
          onStartDrag={handleStartDrag}
        />
      </CollapsibleAside>

      <IsoStudyConfigModal
        open={showIsoConfigModal}
        onClose={() => setShowIsoConfigModal(false)}
        onConfirm={handleIsoConfigConfirm}
      />

      <PropertiesModal
        visible={showPropertiesModal}
        elementType={elementType}
        wallIndex={selectedFacadeName ?? 0}
        openingId={selectedOpeningId ?? ""}
        ceilingId={selectedCeilingId ?? ""}
        floorId={selectedFloorId ?? ""}
        onClose={() => setShowPropertiesModal(false)}
      />

      <MaterialModal
        visible={showMaterialModal}
        wallIndex={selectedFacadeName ?? 0}
        openingId={selectedOpeningId ?? ""}
        ceilingId={selectedCeilingId ?? ""}
        floorId={selectedFloorId ?? ""}
        elementType={elementType}
        onClose={() => setShowMaterialModal(false)}
      />

      {/* Modal de contexto para la línea, fuera del grupo 3D */}

      <LineContextMenu
        visible={lineMenuVisible}
        lineId={selectedLineId ?? ""}
        onClose={() => setLineMenuVisible(false)}
      />

      {/* NUEVO: Modal de replicación de plantas */}
      <FloorReplicationModal
        isOpen={showFloorReplicationModal}
        onClose={() => setShowFloorReplicationModal(false)}
        onSuccess={(newFloorId) => {
          console.log('✅ Planta replicada exitosamente:', newFloorId);
          setShowFloorReplicationModal(false);
        }}
      />
    </div>
  );
}<|MERGE_RESOLUTION|>--- conflicted
+++ resolved
@@ -627,16 +627,11 @@
     }
 
     setIsCalculating(true);
-<<<<<<< HEAD
     debugger;
     console.log("Calculating segments for all surfaces...");
 
     const wallCalculationResults = walls.map((wall) =>
       ISO12354_4Engine.calculateFacadeSoundInsulation(wall, openings, [])
-=======
-    const wallSegments = walls.flatMap((wall) =>
-      ISO12354_4Engine.calcRBySegment(wall, openings)
->>>>>>> 3140e06c
     );
 
     const wallSegments = wallCalculationResults.flatMap(result => result.segments);
@@ -644,19 +639,13 @@
     const ceilingCalculationResults = ceilings.map((ceiling) =>
       ISO12354_4Engine.calculateFacadeSoundInsulation(ceiling, openings, [])
     );
-<<<<<<< HEAD
     const ceilingSegments = ceilingCalculationResults.flatMap(result => result.segments);
-=======
->>>>>>> 3140e06c
 
     const floorCalculationResults = floors.map((floor) =>
       ISO12354_4Engine.calculateFacadeSoundInsulation(floor, openings, [])
     );
-<<<<<<< HEAD
     const floorSegments = floorCalculationResults.flatMap(result => result.segments);
 
-=======
->>>>>>> 3140e06c
 
     const allSegments = [
       ...wallSegments,

import { AcousticMaterial, ThirdOctave } from '@/modules/materials/types/AcousticMaterial';

// Techo típico de losa de hormigón
export const ceilingConcreteSlab: AcousticMaterial = {
    "id": "ceiling-concrete-slab",
    "descriptor": "Concrete Slab Ceiling",
    "name": "Concrete Slab Ceiling",
    "subtype": "Solid slab",
    "type": "ceiling",
    "thickness": 200.0,
    "mass": 480.0,
    "catalog": "insonor Catalog",
    "color": "#D3D3D3", // Light Gray hexadecimal
    "doubleLeaf": false,
    "lightweightElement": false,
    "layers": [
        { "name": "20mm plaster", "thickness": 20.0 },
        { "name": "180mm reinforced concrete", "thickness": 180.0 },
    ],
    "thirdOctaveBands": {
        "50": 33.0, "63": 32.0, "80": 31.0, "100": 30.0, "125": 29.0, "160": 30.5,
        "200": 32.0, "250": 33.5, "315": 35.0, "400": 36.5, "500": 38.0, "630": 39.5,
        "800": 40.5, "1000": 41.0, "1250": 41.5, "1600": 42.0, "2000": 42.5,
        "2500": 43.0, "3150": 43.5, "4000": 44.0, "5000": 44.0,
    },
    "octaveBands": [
        { "range": "100-3150", "value": "40(-2;-4)" },
        { "range": "125-4000", "value": "40(-2;-4)" },
        { "range": "160-5000", "value": "40(-2;-4)" },
        { "range": "50-5000", "value": "40(-1;-4)" },
    ],
    "weightedIndex": { "Rw": 40, "C": -2, "Ctr": -4 },
    "height": 0.2,
    "width": 1.0,
    "bottomOffset": 0
};

export const ceilingAcousticPanel: AcousticMaterial = {
    "id": "ceiling-acoustic-panel",
    "descriptor": "Acoustic Panel Ceiling",
    "name": "Acoustic Panel Ceiling",
    "subtype": "Suspended acoustic panel",
    "type": "ceiling",
    "thickness": 50.0,
    "mass": 12.0,
    "catalog": "insonor Catalog",
    "color": "#FFFFFF", // White hexadecimal
    "doubleLeaf": false,
    "lightweightElement": true,
    "layers": [
        { "name": "Acoustic panel", "thickness": 50.0 },
    ],
    "thirdOctaveBands": {
        "50": 15.0, "63": 16.0, "80": 17.0, "100": 18.0, "125": 19.0, "160": 20.0,
        "200": 21.0, "250": 22.0, "315": 23.0, "400": 24.0, "500": 25.0, "630": 26.0,
        "800": 27.0, "1000": 28.0, "1250": 29.0, "1600": 30.0, "2000": 31.0,
        "2500": 32.0, "3150": 33.0, "4000": 34.0, "5000": 34.0,
    },
    "octaveBands": [
        { "range": "100-3150", "value": "25(-3;-6)" },
        { "range": "125-4000", "value": "25(-3;-6)" },
        { "range": "160-5000", "value": "25(-3;-6)" },
        { "range": "50-5000", "value": "25(-2;-6)" },
    ],
<<<<<<< HEAD
    weightedIndex: { Rw: 25, C: -3, Ctr: -6 },
    height: 0.05,
    width: 1.0,
    bottomOffset: 0
};

// Techo de panel metálico acústico
export const ceilingMetalPanel: AcousticMaterial = {
    id: "ceiling-metal-panel",
    descriptor: "Metal Acoustic Panel Ceiling",
    subtype: "Metal panel",
    type: "ceiling",
    thickness_mm: 30.0,
    mass_kg_m2: 18.0,
    catalog: "insonor Catalog",
    colorName: "Silver",
    color: "#C0C0C0", // Silver
    doubleLeaf: false,
    lightweightElement: true,
    layers: [
        { name: "Metal acoustic panel", thickness_mm: 30.0 },
    ],
    thirdOctaveBands: {
        50: 18.0, 63: 19.0, 80: 20.0, 100: 21.0, 125: 22.0, 160: 23.0,
        200: 24.0, 250: 25.0, 315: 26.0, 400: 27.0, 500: 28.0, 630: 29.0,
        800: 30.0, 1000: 31.0, 1250: 32.0, 1600: 33.0, 2000: 34.0,
        2500: 35.0, 3150: 36.0, 4000: 37.0, 5000: 37.0,
    },
    octaveBands: [
        { range: "100-3150", value: "28(-3;-5)" },
        { range: "125-4000", value: "28(-3;-5)" },
    ],
    weightedIndex: { Rw: 28, C: -3, Ctr: -5 },
    height: 0.03,
    width: 1.0,
    bottomOffset: 0
};

// Techo de lana mineral suspendida
export const ceilingMineralWool: AcousticMaterial = {
    id: "ceiling-mineral-wool",
    descriptor: "Mineral Wool Suspended Ceiling",
    subtype: "Mineral wool panel",
    type: "ceiling",
    thickness_mm: 60.0,
    mass_kg_m2: 8.0,
    catalog: "insonor Catalog",
    colorName: "Beige",
    color: "#F5DEB3", // Wheat/Beige
    doubleLeaf: false,
    lightweightElement: true,
    layers: [
        { name: "Mineral wool panel", thickness_mm: 60.0 },
    ],
    thirdOctaveBands: {
        50: 10.0, 63: 11.0, 80: 12.0, 100: 13.0, 125: 14.0, 160: 15.0,
        200: 16.0, 250: 17.0, 315: 18.0, 400: 19.0, 500: 20.0, 630: 21.0,
        800: 22.0, 1000: 23.0, 1250: 24.0, 1600: 25.0, 2000: 26.0,
        2500: 27.0, 3150: 28.0, 4000: 29.0, 5000: 29.0,
    },
    octaveBands: [
        { range: "100-3150", value: "20(-4;-7)" },
        { range: "125-4000", value: "20(-4;-7)" },
    ],
    weightedIndex: { Rw: 20, C: -4, Ctr: -7 },
    height: 0.06,
    width: 1.0,
    bottomOffset: 0
};

// Techo de yeso acústico
export const ceilingGypsumBoard: AcousticMaterial = {
    id: "ceiling-gypsum-board",
    descriptor: "Gypsum Board Acoustic Ceiling",
    subtype: "Gypsum board",
    type: "ceiling",
    thickness_mm: 25.0,
    mass_kg_m2: 9.0,
    catalog: "insonor Catalog",
    colorName: "Light Blue",
    color: "#B0C4DE", // Light Steel Blue
    doubleLeaf: false,
    lightweightElement: true,
    layers: [
        { name: "Gypsum board", thickness_mm: 25.0 },
    ],
    thirdOctaveBands: {
        50: 14.0, 63: 15.0, 80: 16.0, 100: 17.0, 125: 18.0, 160: 19.0,
        200: 20.0, 250: 21.0, 315: 22.0, 400: 23.0, 500: 24.0, 630: 25.0,
        800: 26.0, 1000: 27.0, 1250: 28.0, 1600: 29.0, 2000: 30.0,
        2500: 31.0, 3150: 32.0, 4000: 33.0, 5000: 33.0,
    },
    octaveBands: [
        { range: "100-3150", value: "22(-3;-6)" },
        { range: "125-4000", value: "22(-3;-6)" },
    ],
    weightedIndex: { Rw: 22, C: -3, Ctr: -6 },
    height: 0.025,
    width: 1.0,
    bottomOffset: 0
=======
    "weightedIndex": { "Rw": 25, "C": -3, "Ctr": -6 },
    "height": 0.05,
    "width": 1.0,
    "bottomOffset": 0
>>>>>>> 8b78d925
};<|MERGE_RESOLUTION|>--- conflicted
+++ resolved
@@ -1,4 +1,4 @@
-import { AcousticMaterial, ThirdOctave } from '@/modules/materials/types/AcousticMaterial';
+import { AcousticMaterial } from '@/modules/materials/types/AcousticMaterial';
 
 // Techo típico de losa de hormigón
 export const ceilingConcreteSlab: AcousticMaterial = {
@@ -7,15 +7,16 @@
     "name": "Concrete Slab Ceiling",
     "subtype": "Solid slab",
     "type": "ceiling",
-    "thickness": 200.0,
-    "mass": 480.0,
+    "thickness_mm": 200.0,
+    "mass_kg_m2": 480.0,
     "catalog": "insonor Catalog",
     "color": "#D3D3D3", // Light Gray hexadecimal
+    "colorName": "Light Gray",
     "doubleLeaf": false,
     "lightweightElement": false,
     "layers": [
-        { "name": "20mm plaster", "thickness": 20.0 },
-        { "name": "180mm reinforced concrete", "thickness": 180.0 },
+        { "name": "20mm plaster", "thickness_mm": 20.0 },
+        { "name": "180mm reinforced concrete", "thickness_mm": 180.0 },
     ],
     "thirdOctaveBands": {
         "50": 33.0, "63": 32.0, "80": 31.0, "100": 30.0, "125": 29.0, "160": 30.5,
@@ -41,14 +42,15 @@
     "name": "Acoustic Panel Ceiling",
     "subtype": "Suspended acoustic panel",
     "type": "ceiling",
-    "thickness": 50.0,
-    "mass": 12.0,
+    "thickness_mm": 50.0,
+    "mass_kg_m2": 12.0,
     "catalog": "insonor Catalog",
+    "colorName": "White",
     "color": "#FFFFFF", // White hexadecimal
     "doubleLeaf": false,
     "lightweightElement": true,
     "layers": [
-        { "name": "Acoustic panel", "thickness": 50.0 },
+        { "name": "Acoustic panel", "thickness_mm": 50.0 },
     ],
     "thirdOctaveBands": {
         "50": 15.0, "63": 16.0, "80": 17.0, "100": 18.0, "125": 19.0, "160": 20.0,
@@ -62,111 +64,110 @@
         { "range": "160-5000", "value": "25(-3;-6)" },
         { "range": "50-5000", "value": "25(-2;-6)" },
     ],
-<<<<<<< HEAD
-    weightedIndex: { Rw: 25, C: -3, Ctr: -6 },
-    height: 0.05,
-    width: 1.0,
-    bottomOffset: 0
-};
-
-// Techo de panel metálico acústico
-export const ceilingMetalPanel: AcousticMaterial = {
-    id: "ceiling-metal-panel",
-    descriptor: "Metal Acoustic Panel Ceiling",
-    subtype: "Metal panel",
-    type: "ceiling",
-    thickness_mm: 30.0,
-    mass_kg_m2: 18.0,
-    catalog: "insonor Catalog",
-    colorName: "Silver",
-    color: "#C0C0C0", // Silver
-    doubleLeaf: false,
-    lightweightElement: true,
-    layers: [
-        { name: "Metal acoustic panel", thickness_mm: 30.0 },
-    ],
-    thirdOctaveBands: {
-        50: 18.0, 63: 19.0, 80: 20.0, 100: 21.0, 125: 22.0, 160: 23.0,
-        200: 24.0, 250: 25.0, 315: 26.0, 400: 27.0, 500: 28.0, 630: 29.0,
-        800: 30.0, 1000: 31.0, 1250: 32.0, 1600: 33.0, 2000: 34.0,
-        2500: 35.0, 3150: 36.0, 4000: 37.0, 5000: 37.0,
-    },
-    octaveBands: [
-        { range: "100-3150", value: "28(-3;-5)" },
-        { range: "125-4000", value: "28(-3;-5)" },
-    ],
-    weightedIndex: { Rw: 28, C: -3, Ctr: -5 },
-    height: 0.03,
-    width: 1.0,
-    bottomOffset: 0
-};
-
-// Techo de lana mineral suspendida
-export const ceilingMineralWool: AcousticMaterial = {
-    id: "ceiling-mineral-wool",
-    descriptor: "Mineral Wool Suspended Ceiling",
-    subtype: "Mineral wool panel",
-    type: "ceiling",
-    thickness_mm: 60.0,
-    mass_kg_m2: 8.0,
-    catalog: "insonor Catalog",
-    colorName: "Beige",
-    color: "#F5DEB3", // Wheat/Beige
-    doubleLeaf: false,
-    lightweightElement: true,
-    layers: [
-        { name: "Mineral wool panel", thickness_mm: 60.0 },
-    ],
-    thirdOctaveBands: {
-        50: 10.0, 63: 11.0, 80: 12.0, 100: 13.0, 125: 14.0, 160: 15.0,
-        200: 16.0, 250: 17.0, 315: 18.0, 400: 19.0, 500: 20.0, 630: 21.0,
-        800: 22.0, 1000: 23.0, 1250: 24.0, 1600: 25.0, 2000: 26.0,
-        2500: 27.0, 3150: 28.0, 4000: 29.0, 5000: 29.0,
-    },
-    octaveBands: [
-        { range: "100-3150", value: "20(-4;-7)" },
-        { range: "125-4000", value: "20(-4;-7)" },
-    ],
-    weightedIndex: { Rw: 20, C: -4, Ctr: -7 },
-    height: 0.06,
-    width: 1.0,
-    bottomOffset: 0
-};
-
-// Techo de yeso acústico
-export const ceilingGypsumBoard: AcousticMaterial = {
-    id: "ceiling-gypsum-board",
-    descriptor: "Gypsum Board Acoustic Ceiling",
-    subtype: "Gypsum board",
-    type: "ceiling",
-    thickness_mm: 25.0,
-    mass_kg_m2: 9.0,
-    catalog: "insonor Catalog",
-    colorName: "Light Blue",
-    color: "#B0C4DE", // Light Steel Blue
-    doubleLeaf: false,
-    lightweightElement: true,
-    layers: [
-        { name: "Gypsum board", thickness_mm: 25.0 },
-    ],
-    thirdOctaveBands: {
-        50: 14.0, 63: 15.0, 80: 16.0, 100: 17.0, 125: 18.0, 160: 19.0,
-        200: 20.0, 250: 21.0, 315: 22.0, 400: 23.0, 500: 24.0, 630: 25.0,
-        800: 26.0, 1000: 27.0, 1250: 28.0, 1600: 29.0, 2000: 30.0,
-        2500: 31.0, 3150: 32.0, 4000: 33.0, 5000: 33.0,
-    },
-    octaveBands: [
-        { range: "100-3150", value: "22(-3;-6)" },
-        { range: "125-4000", value: "22(-3;-6)" },
-    ],
-    weightedIndex: { Rw: 22, C: -3, Ctr: -6 },
-    height: 0.025,
-    width: 1.0,
-    bottomOffset: 0
-=======
     "weightedIndex": { "Rw": 25, "C": -3, "Ctr": -6 },
     "height": 0.05,
     "width": 1.0,
     "bottomOffset": 0
->>>>>>> 8b78d925
+};
+
+export const ceilingGypsumBoard: AcousticMaterial = {
+  id: "ceiling-gypsum-board",
+  descriptor: "Gypsum Board Acoustic Ceiling",
+  name: "Gypsum Board Acoustic Ceiling",
+  subtype: "Gypsum board",
+  type: "ceiling",
+  thickness_mm: 25.0,
+  mass_kg_m2: 9.0,
+  catalog: "insonor Catalog",
+  colorName: "Light Blue",
+  color: "#B0C4DE", // Light Steel Blue
+  doubleLeaf: false,
+  lightweightElement: true,
+  layers: [
+    { name: "Gypsum board", thickness_mm: 25.0 },
+  ],
+  thirdOctaveBands: {
+    "50": 14.0, "63": 15.0, "80": 16.0, "100": 17.0, "125": 18.0, "160": 19.0,
+    "200": 20.0, "250": 21.0, "315": 22.0, "400": 23.0, "500": 24.0, "630": 25.0,
+    "800": 26.0, "1000": 27.0, "1250": 28.0, "1600": 29.0, "2000": 30.0,
+    "2500": 31.0, "3150": 32.0, "4000": 33.0, "5000": 33.0,
+  },
+  octaveBands: [
+    { range: "100-3150", value: "22(-3;-6)" },
+    { range: "125-4000", value: "22(-3;-6)" },
+    { range: "160-5000", value: "22(-3;-6)" },
+    { range: "50-5000", value: "22(-2;-6)" },
+  ],
+  weightedIndex: { Rw: 22, C: -3, Ctr: -6 },
+  height: 0.025,
+  width: 1.0,
+  bottomOffset: 0
+};
+
+export const ceilingMetalPanel: AcousticMaterial = {
+  id: "ceiling-metal-panel",
+  descriptor: "Metal Acoustic Panel Ceiling",
+  name: "Metal Acoustic Panel Ceiling",
+  subtype: "Metal panel",
+  type: "ceiling",
+  thickness_mm: 30.0,
+  mass_kg_m2: 18.0,
+  catalog: "insonor Catalog",
+  colorName: "Silver",
+  color: "#C0C0C0", // Silver
+  doubleLeaf: false,
+  lightweightElement: true,
+  layers: [
+    { name: "Metal acoustic panel", thickness_mm: 30.0 },
+  ],
+  thirdOctaveBands: {
+    "50": 18.0, "63": 19.0, "80": 20.0, "100": 21.0, "125": 22.0, "160": 23.0,
+    "200": 24.0, "250": 25.0, "315": 26.0, "400": 27.0, "500": 28.0, "630": 29.0,
+    "800": 30.0, "1000": 31.0, "1250": 32.0, "1600": 33.0, "2000": 34.0,
+    "2500": 35.0, "3150": 36.0, "4000": 37.0, "5000": 37.0,
+  },
+  octaveBands: [
+    { range: "100-3150", value: "28(-3;-5)" },
+    { range: "125-4000", value: "28(-3;-5)" },
+    { range: "160-5000", value: "28(-3;-5)" },
+    { range: "50-5000", value: "28(-2;-5)" },
+  ],
+  weightedIndex: { Rw: 28, C: -3, Ctr: -5 },
+  height: 0.03,
+  width: 1.0,
+  bottomOffset: 0
+};
+
+export const ceilingMineralWool: AcousticMaterial = {
+  id: "ceiling-mineral-wool",
+  descriptor: "Mineral Wool Suspended Ceiling",
+  name: "Mineral Wool Suspended Ceiling",
+  subtype: "Mineral wool panel",
+  type: "ceiling",
+  thickness_mm: 60.0,
+  mass_kg_m2: 8.0,
+  catalog: "insonor Catalog",
+  colorName: "Beige",
+  color: "#F5DEB3", // Wheat/Beige
+  doubleLeaf: false,
+  lightweightElement: true,
+  layers: [
+    { name: "Mineral wool panel", thickness_mm: 60.0 },
+  ],
+  thirdOctaveBands: {
+    "50": 10.0, "63": 11.0, "80": 12.0, "100": 13.0, "125": 14.0, "160": 15.0,
+    "200": 16.0, "250": 17.0, "315": 18.0, "400": 19.0, "500": 20.0, "630": 21.0,
+    "800": 22.0, "1000": 23.0, "1250": 24.0, "1600": 25.0, "2000": 26.0,
+    "2500": 27.0, "3150": 28.0, "4000": 29.0, "5000": 29.0,
+  },
+  octaveBands: [
+    { range: "100-3150", value: "20(-4;-7)" },
+    { range: "125-4000", value: "20(-4;-7)" },
+    { range: "160-5000", value: "20(-4;-7)" },
+    { range: "50-5000", value: "20(-3;-7)" },
+  ],
+  weightedIndex: { Rw: 20, C: -4, Ctr: -7 },
+  height: 0.06,
+  width: 1.0,
+  bottomOffset: 0
 };
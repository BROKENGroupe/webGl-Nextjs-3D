--- conflicted
+++ resolved
@@ -260,18 +260,13 @@
       </div>
 
       {/* Columna Derecha: Imagen */}
-<<<<<<< HEAD
-      <div className="hidden md:block relative">
-        {/* <Image
-=======
       <div className="hidden relative md:block top-0 left-0 w-full h-full md:col-span-3">
         <Image
->>>>>>> e2c37c35
           src="https://images.unsplash.com/photo-1755127761414-c4f552bb3549?q=80&w=686&auto=format&fit=crop&ixlib=rb-4.1.0&ixid=M3wxMjA3fDB8MHxwaG90by1wYWdlfHx8fGVufDB8fHx8fA%3D%3D"
           alt="Close-up of a monstera plant leaf"
           layout="fill"
           objectFit="cover"
-        /> */}
+        />
       </div>
     </div>
   );

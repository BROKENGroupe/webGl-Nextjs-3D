import { Button } from "@/shared/ui/button";
import {
  Dialog,
  DialogContent,
  DialogFooter,
  DialogHeader,
  DialogTitle,
} from "@/shared/ui/dialog";
import { Input } from "@/shared/ui/input";
import React, { useEffect, useMemo, useState } from "react";
import {
  wallCeramicBrick,
  wallConcreteBlock,
  wallGypsumBoard,
  wallLightWoodPanel,
  wallThinBrickPartition,
} from "@/data/acousticWalls";
import {
  windowStandard,
  windowDoubleGlazed,
  windowAcoustic,
  windowLaminated,
  windowTripleGlazed,
} from "@/data/acousticWindows";
import { doorAcoustic, doorDouble, doorStandard } from "@/data/acousticDoors";
import { useWallsStore } from "@/modules/editor/store/wallsStore";
import { useOpeningsStore } from "../../store/openingsStore";
import { floorAcousticPanel, floorConcreteSlab } from "@/data/floors";
import {
  ceilingAcousticPanel,
  ceilingConcreteSlab,
  ceilingGypsumBoard,
  ceilingMetalPanel,
  ceilingMineralWool,
} from "@/data/acousticCeilings";
import { ElementType } from "../../types/walls";
import { materialsService } from "@/services/materialsService";
import { AcousticMaterial } from "@/modules/materials/types/AcousticMaterial";

interface MaterialModalProps {
  visible: boolean;
  wallIndex?: number;
  openingId?: string;
  floorId?: string;
  ceilingId?: string;
  elementType: ElementType;
  onClose: () => void;
}

<<<<<<< HEAD
const acousticMaterialsData = [
  wallCeramicBrick,
  wallConcreteBlock,
  wallGypsumBoard,
  wallLightWoodPanel,
  wallThinBrickPartition,
  windowStandard,
  windowTripleGlazed,
  windowAcoustic,
  windowLaminated,
  windowDoubleGlazed,
  doorStandard,
  doorDouble,
  doorAcoustic,
  floorConcreteSlab,
  floorAcousticPanel,
  ceilingConcreteSlab,
  ceilingAcousticPanel,
  ceilingMetalPanel,
  ceilingGypsumBoard,
  ceilingMineralWool
];

=======
>>>>>>> 8b78d925
const typeOptions = [
  { value: "all", label: "Todos" },
  { value: "wall", label: "Paredes" },
  { value: "door", label: "Puertas" },
  { value: "window", label: "Ventanas" },
  { value: "floor", label: "Pisos" },
  { value: "ceiling", label: "Techos" },
];

export default function MaterialModal({
  visible,
  wallIndex,
  openingId,
  floorId,
  ceilingId,
  elementType,
  onClose,
}: MaterialModalProps) {
  const [query, setQuery] = useState("");
  const [typeFilter, setTypeFilter] = useState("all");
  const [acousticMaterialsData, setAcousticMaterialsData] = useState<
    AcousticMaterial[]
  >([]);
  const walls = useWallsStore((state) => state.walls);
  const openings = useOpeningsStore((state) => state.openings);
  const floors = useWallsStore((state) => state.floors);
  const ceilings = useWallsStore((state) => state.ceilings);
  const updateWallByIndex = useWallsStore((state) => state.updateWallByIndex);
  const updateOpeningMaterial = useOpeningsStore(
    (state) => state.updateOpening
  );
  const updateFloorMaterial = useWallsStore((state) => state.updateFloor);
  const updateCeilingMaterial = useWallsStore((state) => state.updateCeiling);

  useEffect(() => {
    const fetchMaterials = async () => {
      try {
        const materials = await materialsService.getMaterials();
        setAcousticMaterialsData(materials);
      } catch (error) {
        console.error("Error fetching materials for modal:", error);
      }
    };

    if (visible) {
      fetchMaterials();
    }
  }, [visible]);

  // Busca el elemento seleccionado según el tipo
  let selectedElement: any = null;
  if (elementType === ElementType.Wall && wallIndex !== undefined) {
    selectedElement = walls.find((w) => w.wallIndex === wallIndex);
  } else if (
    elementType === ElementType.Opening &&
    wallIndex !== undefined &&
    openingId !== undefined
  ) {
    const wall = walls.find((w) => w.wallIndex === wallIndex);
    selectedElement =
      wall &&
      ElementType.Opening in wall &&
      Array.isArray((wall as any).openings)
        ? (wall as any).openings.find((o: any) => o.id === openingId)
        : null;
  } else if (elementType === ElementType.Floor && floorId) {
    selectedElement = floors.find((f: any) => f.id === floorId);
  } else if (elementType === ElementType.Ceiling && ceilingId) {
    selectedElement = ceilings.find((c: any) => c.id === ceilingId);
  }

  // Filtra los materiales usando useMemo
  const filtered = useMemo(() => {
    return acousticMaterialsData.filter((material) => {
      const matchesQuery = material.descriptor
        .toLowerCase()
        .includes(query.toLowerCase());
      const matchesType =
        typeFilter === "all"
          ? true
          : typeFilter === ElementType.Wall
          ? material.type?.toLowerCase().includes("wall") ||
            material.type?.toLowerCase().includes("partition")
          : typeFilter === ElementType.Door
          ? material.type?.toLowerCase().includes("door")
          : typeFilter === ElementType.Window
          ? material.type?.toLowerCase().includes("window")
          : typeFilter === ElementType.Floor
          ? material.type?.toLowerCase().includes("floor")
          : typeFilter === ElementType.Ceiling
          ? material.type?.toLowerCase().includes("ceiling")
          : true;
      return matchesQuery && matchesType;
    });
  }, [query, typeFilter, acousticMaterialsData]);

  // Handler para seleccionar material según el tipo de elemento
  const handleSelectMaterial = (material: any) => {
    if (elementType === ElementType.Wall && wallIndex !== undefined) {
      updateWallByIndex(wallIndex, { template: material });
    } else if (
      (elementType === ElementType.Door ||
        elementType === ElementType.Window ||
        elementType === ElementType.Opening) &&
      openingId !== undefined
    ) {
      updateOpeningMaterial(openingId, { template: material });
    } else if (elementType === ElementType.Floor && floorId) {
      updateFloorMaterial(floorId, { template: material });
    } else if (elementType === ElementType.Ceiling && ceilingId) {
      updateCeilingMaterial(ceilingId, { template: material });
    }
    onClose();
  };

  return (
    <Dialog open={visible} onOpenChange={(open: boolean) => !open && onClose()}>
      <DialogContent
        className="w-[90vw] max-w-[1600px]"
        style={{
          maxHeight: "95vh",
          minHeight: "600px",
          overflowY: "auto",
          padding: "0",
        }}
      >
        <DialogHeader className="sticky top-0 bg-white z-10 px-12 pt-10">
          <DialogTitle>
            <span className="text-2xl font-bold">
              Biblioteca de materiales acústicos
            </span>
            <span className="block text-lg text-gray-500 mt-2">
              Selecciona el material para:{" "}
              <span className="text-blue-700 font-bold">
                {selectedElement?.template?.descriptor ||
                  selectedElement?.descriptor ||
                  "Elemento"}
              </span>
            </span>
          </DialogTitle>
        </DialogHeader>
        <div className="px-12 pt-6 pb-12">
          <div className="flex gap-6 mb-8 items-center">
            <Input
              placeholder="Buscar material..."
              value={query}
              onChange={(e) => setQuery(e.target.value)}
              className="w-[350px]"
            />
            <select
              value={typeFilter}
              onChange={(e) => setTypeFilter(e.target.value)}
              className="border rounded-lg px-4 py-2 text-base bg-white shadow"
            >
              {typeOptions.map((opt) => (
                <option key={opt.value} value={opt.value}>
                  {opt.label}
                </option>
              ))}
            </select>
          </div>
          <div
            className="grid grid-cols-1 sm:grid-cols-2 md:grid-cols-3 lg:grid-cols-4 gap-8"
            style={{ paddingBottom: "16px" }}
          >
            {filtered.map((material, idx) => (
              <div
                key={material.descriptor + idx}
                className="bg-white rounded-2xl shadow-lg border flex flex-col justify-between p-6"
                style={{
                  minWidth: "320px",
                  maxWidth: "380px",
                  minHeight: "320px",
                  margin: "auto",
                  display: "flex",
                  flexDirection: "column",
                  gap: "16px",
                }}
              >
                <div className="flex items-center justify-between mb-2">
                  <div className="font-semibold text-lg truncate">
                    {material.descriptor}
                  </div>
                  <Button
                    variant="outline"
                    size="sm"
                    onClick={() => handleSelectMaterial(material)}
                  >
                    Seleccionar
                  </Button>
                </div>
                <div className="flex flex-wrap gap-x-4 gap-y-1 text-base text-gray-700 mb-2">
                  <div>
                    <span className="font-medium">Tipo:</span> {material.type}
                  </div>
                  <div>
                    <span className="font-medium">Subtipo:</span>{" "}
                    {material.subtype}
                  </div>
                  <div>
                    <span className="font-medium">Espesor:</span>{" "}
                    {material.thickness} mm
                  </div>
                  <div>
                    <span className="font-medium">Masa:</span>{" "}
                    {material.mass} kg/m²
                  </div>
                  <div>
                    <span className="font-medium">Rw:</span>{" "}
                    {material.weightedIndex?.Rw} dB
                  </div>
                  <div>
                    <span className="font-medium">Color:</span> {material.color}
                  </div>
                </div>
                <div>
                  <span className="font-medium">Capas:</span>
                  <ul className="list-disc ml-4 text-sm text-gray-600">
                    {material.layers.map((layer: any, idx: number) => (
                      <li key={idx}>
                        {layer.name} ({layer.thickness} mm)
                      </li>
                    ))}
                  </ul>
                </div>
              </div>
            ))}
          </div>
        </div>
        <DialogFooter className="px-12 pb-12">
          <Button onClick={onClose} variant="secondary">
            Cerrar
          </Button>
        </DialogFooter>
      </DialogContent>
    </Dialog>
  );
}<|MERGE_RESOLUTION|>--- conflicted
+++ resolved
@@ -47,7 +47,6 @@
   onClose: () => void;
 }
 
-<<<<<<< HEAD
 const acousticMaterialsData = [
   wallCeramicBrick,
   wallConcreteBlock,
@@ -71,8 +70,6 @@
   ceilingMineralWool
 ];
 
-=======
->>>>>>> 8b78d925
 const typeOptions = [
   { value: "all", label: "Todos" },
   { value: "wall", label: "Paredes" },
@@ -274,11 +271,11 @@
                   </div>
                   <div>
                     <span className="font-medium">Espesor:</span>{" "}
-                    {material.thickness} mm
+                    {material.thickness_mm} mm
                   </div>
                   <div>
                     <span className="font-medium">Masa:</span>{" "}
-                    {material.mass} kg/m²
+                    {material.mass_kg_m2} kg/m²
                   </div>
                   <div>
                     <span className="font-medium">Rw:</span>{" "}
